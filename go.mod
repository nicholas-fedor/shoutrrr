module github.com/nicholas-fedor/shoutrrr

go 1.24.6

require (
	github.com/fatih/color v1.18.0
	github.com/jarcoal/httpmock v1.4.0
	github.com/mattn/go-colorable v0.1.14
	github.com/onsi/ginkgo/v2 v2.23.4
	github.com/onsi/gomega v1.38.0
	github.com/spf13/cobra v1.9.1
	github.com/spf13/viper v1.20.1
	golang.org/x/oauth2 v0.30.0
)

require (
<<<<<<< HEAD
	cloud.google.com/go/compute/metadata v0.8.0 // indirect
=======
	cloud.google.com/go/compute/metadata v0.7.0 // indirect
>>>>>>> 5e7a31f0
	golang.org/x/net v0.43.0
)

require (
	github.com/fsnotify/fsnotify v1.9.0 // indirect
	github.com/go-logr/logr v1.4.3 // indirect
	github.com/go-task/slim-sprig/v3 v3.0.0 // indirect
	github.com/go-viper/mapstructure/v2 v2.4.0 // indirect
	github.com/google/go-cmp v0.7.0 // indirect
	github.com/google/pprof v0.0.0-20250630185457-6e76a2b096b5 // indirect
	github.com/inconshreveable/mousetrap v1.1.0 // indirect
	github.com/mattn/go-isatty v0.0.20 // indirect
	github.com/pelletier/go-toml/v2 v2.2.4 // indirect
	github.com/sagikazarmark/locafero v0.10.0 // indirect
	github.com/sourcegraph/conc v0.3.1-0.20240121214520-5f936abd7ae8 // indirect
	github.com/spf13/afero v1.14.0 // indirect
	github.com/spf13/cast v1.9.2 // indirect
	github.com/spf13/pflag v1.0.7 // indirect
	github.com/subosito/gotenv v1.6.0 // indirect
	go.uber.org/automaxprocs v1.6.0 // indirect
<<<<<<< HEAD
	golang.org/x/sys v0.35.0 // indirect
	golang.org/x/text v0.28.0 // indirect
	golang.org/x/tools v0.36.0 // indirect
	google.golang.org/protobuf v1.36.7 // indirect
=======
	go.uber.org/multierr v1.11.0 // indirect
	golang.org/x/sys v0.35.0 // indirect
	golang.org/x/text v0.28.0 // indirect
	golang.org/x/tools v0.35.0 // indirect
	google.golang.org/protobuf v1.36.6 // indirect
>>>>>>> 5e7a31f0
	gopkg.in/yaml.v3 v3.0.1 // indirect
)<|MERGE_RESOLUTION|>--- conflicted
+++ resolved
@@ -1,5 +1,6 @@
 module github.com/nicholas-fedor/shoutrrr
 
+go 1.24.6
 go 1.24.6
 
 require (
@@ -14,11 +15,7 @@
 )
 
 require (
-<<<<<<< HEAD
 	cloud.google.com/go/compute/metadata v0.8.0 // indirect
-=======
-	cloud.google.com/go/compute/metadata v0.7.0 // indirect
->>>>>>> 5e7a31f0
 	golang.org/x/net v0.43.0
 )
 
@@ -39,17 +36,9 @@
 	github.com/spf13/pflag v1.0.7 // indirect
 	github.com/subosito/gotenv v1.6.0 // indirect
 	go.uber.org/automaxprocs v1.6.0 // indirect
-<<<<<<< HEAD
 	golang.org/x/sys v0.35.0 // indirect
 	golang.org/x/text v0.28.0 // indirect
 	golang.org/x/tools v0.36.0 // indirect
 	google.golang.org/protobuf v1.36.7 // indirect
-=======
-	go.uber.org/multierr v1.11.0 // indirect
-	golang.org/x/sys v0.35.0 // indirect
-	golang.org/x/text v0.28.0 // indirect
-	golang.org/x/tools v0.35.0 // indirect
-	google.golang.org/protobuf v1.36.6 // indirect
->>>>>>> 5e7a31f0
 	gopkg.in/yaml.v3 v3.0.1 // indirect
 )