--- conflicted
+++ resolved
@@ -1,12 +1,6 @@
 module github.com/nicholas-fedor/shoutrrr
 
-<<<<<<< HEAD
-go 1.23.0
-
-toolchain go1.24.0
-=======
 go 1.24
->>>>>>> 42f72d7a
 
 require (
 	github.com/fatih/color v1.18.0
