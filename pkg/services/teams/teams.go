--- conflicted
+++ resolved
@@ -6,17 +6,12 @@
 	"fmt"
 	"net/http"
 	"net/url"
+	"regexp"
 	"strings"
 
-<<<<<<< HEAD
-	"github.com/containrrr/shoutrrr/pkg/format"
-	"github.com/containrrr/shoutrrr/pkg/services/standard"
-	"github.com/containrrr/shoutrrr/pkg/types"
-=======
 	"github.com/nicholas-fedor/shoutrrr/pkg/format"
 	"github.com/nicholas-fedor/shoutrrr/pkg/services/standard"
 	"github.com/nicholas-fedor/shoutrrr/pkg/types"
->>>>>>> 9fd8ef1d
 )
 
 // Constants for summary truncation and webhook parsing.
@@ -25,6 +20,11 @@
 	TruncatedSummaryLen = 21 // Length of truncated summary including ellipsis
 	UUID4Length         = 36 // Length of a UUIDv4 string with hyphens
 	HashLength          = 32 // Length of the hexadecimal hash
+	Scheme              = "teams"
+	Path                = "webhookb2"
+	ProviderName        = "IncomingWebhook"
+	WebhookDomainSuffix = ".webhook.office.com"
+	ExpectedRegexGroups = 7 // Number of regex groups (1 match + 6 captures)
 )
 
 // Service providing teams as a notification service.
@@ -48,35 +48,16 @@
 // Initialize loads ServiceConfig from configURL and sets logger for this Service.
 func (service *Service) Initialize(configURL *url.URL, logger types.StdLogger) error {
 	service.Logger.SetLogger(logger)
-<<<<<<< HEAD
-	service.config = &Config{}
-=======
-	service.Config = &Config{
-		Host: LegacyHost,
-	}
->>>>>>> 9fd8ef1d
+	service.Config = &Config{}
 
 	service.pkr = format.NewPropKeyResolver(service.Config)
 
 	return service.Config.setURL(&service.pkr, configURL)
 }
 
-<<<<<<< HEAD
-	if err := service.config.setURL(&service.pkr, configURL); err != nil {
-		return err
-	}
-
-	// Ensure the host is specified
-	if service.config.Host == "" {
-		return fmt.Errorf("missing required host parameter (organization.webhook.office.com)")
-	}
-
-	return nil
-=======
 // GetID returns the service identifier.
 func (service *Service) GetID() string {
 	return Scheme
->>>>>>> 9fd8ef1d
 }
 
 // GetConfigURLFromCustom creates a regular service URL from one with a custom host.
@@ -128,19 +109,11 @@
 		return err
 	}
 
-<<<<<<< HEAD
-	host := config.Host
-	if host == "" {
-		return fmt.Errorf("missing required host parameter (organization.webhook.office.com)")
-	}
-	postURL := buildWebhookURL(host, config.Group, config.Tenant, config.AltID, config.GroupOwner, config.ExtraID)
-=======
 	if config.Host == "" {
 		return fmt.Errorf("host is required but not specified in the configuration")
 	}
 
-	postURL := buildWebhookURL(config.Host, config.Group, config.Tenant, config.AltID, config.GroupOwner)
->>>>>>> 9fd8ef1d
+	postURL := buildWebhookURL(config.Host, config.Group, config.Tenant, config.AltID, config.GroupOwner, config.ExtraID)
 
 	res, err := http.Post(postURL, "application/json", bytes.NewBuffer(payload))
 	if err == nil && res.StatusCode != http.StatusOK {
@@ -152,4 +125,54 @@
 	}
 
 	return nil
+}
+
+// buildWebhookURL creates a webhook URL from the configuration.
+func buildWebhookURL(host, group, tenant, altID, groupOwner, extraID string) string {
+	return fmt.Sprintf(
+		"https://%s/%s/%s@%s/%s/%s/%s/%s",
+		host,
+		Path,
+		group,
+		tenant,
+		ProviderName,
+		altID,
+		groupOwner,
+		extraID)
+}
+
+// parseAndVerifyWebhookURL parses and verifies a webhook URL.
+func parseAndVerifyWebhookURL(webhookURL string) (parts [5]string, err error) {
+	// Support the format with organization.webhook.office.com and required extraID
+	pattern, err := regexp.Compile(`https://([^.]+)` + WebhookDomainSuffix + `/webhookb2/([0-9a-f-]{36})@([0-9a-f-]{36})/IncomingWebhook/([0-9a-f]{32})/([0-9a-f-]{36})/([^/]+)`)
+	if err != nil {
+		return parts, err
+	}
+
+	groups := pattern.FindStringSubmatch(webhookURL)
+	if len(groups) != ExpectedRegexGroups {
+		return parts, fmt.Errorf("invalid webhook URL format: expected %d regex groups, got %d", ExpectedRegexGroups, len(groups))
+	}
+
+	// Extract the parts: [group, tenant, altID, groupOwner, extraID]
+	return [5]string{groups[2], groups[3], groups[4], groups[5], groups[6]}, nil
+}
+
+// verifyWebhookParts checks if the webhook parts are valid
+func verifyWebhookParts(parts [5]string) error {
+	if len(parts[0]) != UUID4Length {
+		return fmt.Errorf("group ID should be %d characters, got %d", UUID4Length, len(parts[0]))
+	}
+	if len(parts[1]) != UUID4Length {
+		return fmt.Errorf("tenant ID should be %d characters, got %d", UUID4Length, len(parts[1]))
+	}
+	if len(parts[2]) != HashLength {
+		return fmt.Errorf("altID should be %d characters, got %d", HashLength, len(parts[2]))
+	}
+	if len(parts[3]) != UUID4Length {
+		return fmt.Errorf("groupOwner should be %d characters, got %d", UUID4Length, len(parts[3]))
+	}
+	// We don't validate ExtraID length as it might vary
+
+	return nil
 }