--- conflicted
+++ resolved
@@ -46,7 +46,6 @@
         with:
           go-version: 1.24.x
 
-<<<<<<< HEAD
       - name: Set up QEMU # Enable multi-platform emulation.
         uses: docker/setup-qemu-action@05340d1c670183e7caabdb33ae9f1c80fae3b0c2
         with:
@@ -71,22 +70,13 @@
       - name: Login to Docker Hub # Authenticate to Docker Hub
         if: ${{ !inputs.dry-run }}
         uses: docker/login-action@3d100841f68d4548bf57e52eb27bd33ec5069f55
-=======
-      - name: Login to Docker Hub
-        uses: docker/login-action@184bdaa0721073962dff0199f1fb9940f07167d1
->>>>>>> 5e7a31f0
         with:
           username: ${{ secrets.DOCKERHUB_USERNAME }}
           password: ${{ secrets.DOCKERHUB_TOKEN }}
 
-<<<<<<< HEAD
       - name: Login to GHCR # Authenticate to GHCR
         if: ${{ !inputs.dry-run }}
         uses: docker/login-action@3d100841f68d4548bf57e52eb27bd33ec5069f55
-=======
-      - name: Login to GHCR
-        uses: docker/login-action@184bdaa0721073962dff0199f1fb9940f07167d1
->>>>>>> 5e7a31f0
         with:
           registry: ghcr.io
           username: ${{ github.actor }}
